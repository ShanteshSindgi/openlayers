// FIXME bulk feature upload - suppress events
// FIXME put features in an ol.Collection
// FIXME make change-detection more refined (notably, geometry hint)

goog.provide('ol.source.Vector');
goog.provide('ol.source.VectorEvent');
goog.provide('ol.source.VectorEventType');

goog.require('goog.asserts');
goog.require('goog.events');
goog.require('goog.events.Event');
goog.require('goog.events.EventType');
goog.require('ol.source.Source');
goog.require('ol.structs.RBush');


/**
 * @enum {string}
 */
ol.source.VectorEventType = {
  ADDFEATURE: 'addfeature',
  REMOVEFEATURE: 'removefeature'
};



/**
 * @constructor
 * @extends {ol.source.Source}
<<<<<<< HEAD
 * @param {ol.source.VectorOptions=} opt_options Options.
=======
 * @param {olx.source.VectorOptions=} opt_options Vector source options.
 * @todo stability experimental
>>>>>>> 93e605b1
 */
ol.source.Vector = function(opt_options) {

  var options = goog.isDef(opt_options) ? opt_options : {};

  goog.base(this, {
    attributions: options.attributions,
    extent: options.extent,
    logo: options.logo,
    projection: options.projection,
    state: options.state
  });

  /**
   * @private
   * @type {ol.structs.RBush.<ol.Feature>}
   */
  this.rBush_ = new ol.structs.RBush();

  /**
   * @private
   * @type {Object.<string, goog.events.Key>}
   */
  this.featureChangeKeys_ = {};

  if (goog.isDef(options.features)) {
    var features = options.features;
    var i, ii;
    for (i = 0, ii = features.length; i < ii; ++i) {
      this.addFeature(features[i]);
    }
  }

};
goog.inherits(ol.source.Vector, ol.source.Source);


/**
 * @param {ol.Feature} feature Feature.
 */
ol.source.Vector.prototype.addFeature = function(feature) {
  var featureKey = goog.getUid(feature) + '';
  goog.asserts.assert(!(featureKey in this.featureChangeKeys_));
  this.featureChangeKeys_[featureKey] = goog.events.listen(feature,
      goog.events.EventType.CHANGE, this.handleFeatureChange_, false, this);
  var extent = feature.getGeometry().getExtent();
  this.rBush_.insert(extent, feature);
  this.dispatchEvent(
      new ol.source.VectorEvent(ol.source.VectorEventType.ADDFEATURE, feature));
  this.dispatchChangeEvent();
};


/**
 * FIXME empty description for jsdoc
 */
ol.source.Vector.prototype.clear = function() {
  this.rBush_.forEach(this.removeFeatureInternal_, this);
  this.rBush_.clear();
  this.dispatchChangeEvent();
};


/**
 * @param {function(this: T, ol.Feature): S} f Callback.
 * @param {T=} opt_obj The object to be used as the value of 'this' within f.
 * @return {S|undefined}
 * @template T,S
 */
ol.source.Vector.prototype.forEachFeature = function(f, opt_obj) {
  return this.rBush_.forEach(f, opt_obj);
};


/**
 * @param {ol.Coordinate} coordinate Coordinate.
 * @param {function(this: T, ol.Feature): S} f Callback.
 * @param {T=} opt_obj The object to be used as the value of 'this' within f.
 * @return {S|undefined}
 * @template T,S
 */
ol.source.Vector.prototype.forEachFeatureAtCoordinate =
    function(coordinate, f, opt_obj) {
  var extent = [coordinate[0], coordinate[1], coordinate[0], coordinate[1]];
  return this.forEachFeatureInExtent(extent, function(feature) {
    if (feature.getGeometry().containsCoordinate(coordinate)) {
      return f.call(opt_obj, feature);
    } else {
      return undefined;
    }
  });
};


/**
 * @param {ol.Extent} extent Extent.
 * @param {function(this: T, ol.Feature): S} f Callback.
 * @param {T=} opt_obj The object to be used as the value of 'this' within f.
 * @return {S|undefined}
 * @template T,S
 */
ol.source.Vector.prototype.forEachFeatureInExtent =
    function(extent, f, opt_obj) {
  return this.rBush_.forEachInExtent(extent, f, opt_obj);
};


/**
 * @return {Array.<ol.Feature>} Features.
 */
ol.source.Vector.prototype.getAllFeatures = function() {
  return this.rBush_.getAll();
};


/**
 * @param {ol.Coordinate} coordinate Coordinate.
 * @return {Array.<ol.Feature>} Features.
 */
ol.source.Vector.prototype.getAllFeaturesAtCoordinate = function(coordinate) {
  var features = [];
  this.forEachFeatureAtCoordinate(coordinate, function(feature) {
    features.push(feature);
  });
  return features;
};


/**
 * @param {ol.Extent} extent Extent.
 * @return {Array.<ol.Feature>} Features.
 */
ol.source.Vector.prototype.getAllFeaturesInExtent = function(extent) {
  return this.rBush_.getAllInExtent(extent);
};


/**
 * @param {ol.Coordinate} coordinate Coordinate.
 * @return {ol.Feature} Closest feature.
 */
ol.source.Vector.prototype.getClosestFeatureToCoordinate =
    function(coordinate) {
  // Find the closest feature using branch and bound.  We start searching an
  // infinite extent, and find the distance from the first feature found.  This
  // becomes the closest feature.  We then compute a smaller extent which any
  // closer feature must intersect.  We continue searching with this smaller
  // extent, trying to find a closer feature.  Every time we find a closer
  // feature, we update the extent being searched so that any even closer
  // feature must intersect it.  We continue until we run out of features.
  var x = coordinate[0];
  var y = coordinate[1];
  var closestFeature = null;
  var closestPoint = [NaN, NaN];
  var minSquaredDistance = Infinity;
  var extent = [-Infinity, -Infinity, Infinity, Infinity];
  this.rBush_.forEachInExtent(extent,
      /**
       * @param {ol.Feature} feature Feature.
       */
      function(feature) {
        var geometry = feature.getGeometry();
        goog.asserts.assert(!goog.isNull(geometry));
        var previousMinSquaredDistance = minSquaredDistance;
        minSquaredDistance = geometry.closestPointXY(
            x, y, closestPoint, minSquaredDistance);
        if (minSquaredDistance < previousMinSquaredDistance) {
          closestFeature = feature;
          // This is sneaky.  Reduce the extent that it is currently being
          // searched while the R-Tree traversal using this same extent object
          // is still in progress.  This is safe because the new extent is
          // strictly contained by the old extent.
          var minDistance = Math.sqrt(minSquaredDistance);
          extent[0] = x - minDistance;
          extent[1] = y - minDistance;
          extent[2] = x + minDistance;
          extent[3] = y + minDistance;
        }
      });
  return closestFeature;
};


/**
 * @param {goog.events.Event} event Event.
 * @private
 */
ol.source.Vector.prototype.handleFeatureChange_ = function(event) {
  var feature = /** @type {ol.Feature} */ (event.target);
  this.rBush_.update(feature.getGeometry().getExtent(), feature);
  this.dispatchChangeEvent();
};


/**
 * @return {boolean} Is empty.
 */
ol.source.Vector.prototype.isEmpty = function() {
  return this.rBush_.isEmpty();
};


/**
 * @param {ol.Feature} feature Feature.
 */
ol.source.Vector.prototype.removeFeature = function(feature) {
  this.rBush_.remove(feature);
  this.removeFeatureInternal_(feature);
  this.dispatchChangeEvent();
};


/**
 * @param {ol.Feature} feature Feature.
 * @private
 */
ol.source.Vector.prototype.removeFeatureInternal_ = function(feature) {
  var featureKey = goog.getUid(feature) + '';
  goog.asserts.assert(featureKey in this.featureChangeKeys_);
  goog.events.unlistenByKey(this.featureChangeKeys_[featureKey]);
  delete this.featureChangeKeys_[featureKey];
  this.dispatchEvent(new ol.source.VectorEvent(
      ol.source.VectorEventType.REMOVEFEATURE, feature));
};



/**
 * @constructor
 * @extends {goog.events.Event}
 * @param {string} type Type.
 * @param {ol.Feature=} opt_feature Feature.
 */
ol.source.VectorEvent = function(type, opt_feature) {

  goog.base(this, type);

  /**
   * @private
   * @type {ol.Feature|undefined}
   */
  this.feature_ = opt_feature;

};
goog.inherits(ol.source.VectorEvent, goog.events.Event);


/**
 * @return {ol.Feature|undefined} Feature.
 */
ol.source.VectorEvent.prototype.getFeature = function() {
  return this.feature_;
};<|MERGE_RESOLUTION|>--- conflicted
+++ resolved
@@ -27,12 +27,8 @@
 /**
  * @constructor
  * @extends {ol.source.Source}
-<<<<<<< HEAD
- * @param {ol.source.VectorOptions=} opt_options Options.
-=======
  * @param {olx.source.VectorOptions=} opt_options Vector source options.
  * @todo stability experimental
->>>>>>> 93e605b1
  */
 ol.source.Vector = function(opt_options) {
 
